--- conflicted
+++ resolved
@@ -15,15 +15,15 @@
 from openstack.exceptions import ForbiddenException, HttpException
 from pydantic import AnyHttpUrl
 
-from src.logger import create_logger
 from src.models.flavors import Flavor
 from src.models.images import Image
 from src.models.networks import Network
 from src.models.projects import Project
 from src.models.quotas import BlockStorageQuota, ComputeQuota, NetworkQuota
-
-
-class OpenstackClient:
+from src.providers.core import ProviderClient
+
+
+class OpenstackClient(ProviderClient):
     """Class to organize data retrieved from and Openstack instance."""
 
     def __init__(
@@ -38,12 +38,12 @@
         idp_protocol: str,
         idp_token: str,
         user_group: str,
-        image_tags: list[str] | None,
-        network_tags: list[str] | None,
         overbooking_cpu: float = 1,
         overbooking_ram: float = 1,
         bandwidth_in: float = 10,
         bandwidth_out: float = 10,
+        image_tags: list[str] | None,
+        network_tags: list[str] | None,
         default_public_net: str | None = None,
         default_private_net: str | None = None,
         private_net_proxy_host: str | None = None,
@@ -53,16 +53,21 @@
         log_level: int = logging.INFO,
     ) -> None:
         """Create an openstack client to retrieve data."""
-        self.provider_name = provider_name
-        self.provider_endpoint = str(provider_endpoint)
-        self.provider_type = ProviderType.openstack
+        super().__init__(
+            provider_name=provider_name,
+            provider_endpoint=str(provider_endpoint),
+            provider_type=ProviderType.openstack,
+            project_id=project_id,
+            idp_endpoint=str(idp_endpoint),
+            idp_name=idp_name,
+            idp_token=idp_token,
+            user_group=user_group,
+            logger_name=f"{provider_name} - {region_name} - {project_id}",
+            log_level=log_level,
+            timeout=timeout,
+        )
         self.region_name = region_name
-        self.project_id = project_id
-        self.idp_endpoint = str(idp_endpoint)
-        self.idp_name = idp_name
         self.idp_protocol = idp_protocol
-        self.idp_token = idp_token
-        self.user_group = user_group
         self.image_tags = image_tags
         self.network_tags = network_tags
         self.overbooking_cpu = overbooking_cpu
@@ -74,10 +79,6 @@
         self.private_net_proxy_host = private_net_proxy_host
         self.private_net_proxy_user = private_net_proxy_user
         self.auth_type = auth_type
-        self.timeout = timeout
-        self.logger = create_logger(
-            f"{self.provider_name} - {self.region_name} - {self.project_id}", log_level
-        )
 
         # Connection is only defined, not yet opened
         self.conn = self.create_connection()
@@ -180,12 +181,7 @@
         """
         self.logger.info("Retrieve current project accessible compute quotas")
         quota = self.conn.compute.get_quota_set(
-<<<<<<< HEAD
-            self.conn.current_project_id,
-            # base_path="/os-quota-sets/%(project_id)s/detail",
-=======
             self.conn.current_project_id, usage=True
->>>>>>> 9e669250
         )
         data = quota.to_dict()
         self.logger.debug("Compute service quotas=%s", data)
