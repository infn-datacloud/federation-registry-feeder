from concurrent.futures import ThreadPoolExecutor
from typing import List, Optional, Tuple

from fed_reg.provider.enum import ProviderStatus, ProviderType
from fed_reg.provider.schemas_extended import (
    BlockStorageServiceCreateExtended,
    ComputeServiceCreateExtended,
    FlavorCreateExtended,
    IdentityProviderCreateExtended,
    IdentityServiceCreate,
    ImageCreateExtended,
    NetworkServiceCreateExtended,
    ObjectStorageServiceCreateExtended,
    ProjectCreate,
    ProviderCreateExtended,
    RegionCreateExtended,
    SLACreateExtended,
    UserGroupCreateExtended,
)

from src.kafka_conn import Producer
from src.logger import create_logger
from src.models.identity_provider import SLA, Issuer, UserGroup
from src.models.provider import Project, Provider, ProviderSiblings, Region
from src.providers.openstack import OpenstackData, ProviderException


class ConnectionThread:
    """Data shared between the same connection socket"""

    def __init__(
        self,
        *,
        provider_conf: Provider,
        region_conf: Region,
        project_conf: Project,
        issuers: List[Issuer],
        log_level: str | int | None = None,
    ) -> None:
        self.provider_conf = provider_conf
        self.region_conf = region_conf
        self.project_conf = project_conf
        self.issuers = issuers

        self.log_level = log_level
        logger_name = f"Provider {self.provider_conf.name}, "
        logger_name += f"Region {self.region_conf.name}, "
        logger_name += f"Project {self.project_conf.id}"
        self.logger = create_logger(logger_name, level=log_level)

        self.error = False

    def get_provider_siblings(self) -> Optional[ProviderSiblings]:
        """Retrieve the provider region, project and identity provider.

        From the current configuration, connect to the correct provider and retrieve the
        current configuration and resources.

        Return an object with 3 main entities: region, project and identity provider.
        """
        project = self.get_project_conf_params()

        try:
            identity_provider, token = self.get_idp_matching_project(project)
        except ValueError as e:
            self.logger.error(e)
            self.logger.error("Skipping project")
            self.error = True
            return None

        if self.provider_conf.type == ProviderType.OS.value:
            try:
                data = OpenstackData(
                    provider_conf=self.provider_conf,
                    project_conf=project,
                    region_name=self.region_conf.name,
                    identity_provider=identity_provider,
                    token=token,
                    logger=self.logger,
                )
                self.error |= data.error
            except ProviderException:
                self.error = True
                return None
        elif self.provider_conf.type == ProviderType.K8S.value:
            self.logger.warning("Not yet implemented")
            self.logger.warning("Skipping project")
            return None

        region = RegionCreateExtended(
            **self.region_conf.dict(),
            block_storage_services=[data.block_storage_service]
            if data.block_storage_service
            else [],
            compute_services=[data.compute_service] if data.compute_service else [],
            identity_services=[data.identity_service] if data.identity_service else [],
            network_services=[data.network_service] if data.network_service else [],
        )

        return ProviderSiblings(
            identity_provider=identity_provider, project=data.project, region=region
        )

    def get_project_conf_params(self) -> Project:
        """Get project parameters defined in the yaml file.

        If the `per_region_props` attribute has been defined and the current region name
        matches the name of the region definining the new props, override project's
        corresponding values.
        """
        # Find region props matching current region.
        region_props = filter(
            lambda x: x.region_name == self.region_conf.name,
            self.project_conf.per_region_props,
        )
        region_props = next(region_props, None)

        new_conf = Project(**self.project_conf.dict(exclude={"per_region_props"}))
        if region_props:
            new_conf.default_private_net = region_props.default_private_net
            new_conf.default_public_net = region_props.default_public_net
            new_conf.private_net_proxy = region_props.private_net_proxy
            new_conf.per_user_limits = region_props.per_user_limits
        return new_conf

    def get_idp_matching_project(
        self, project: Project
    ) -> Tuple[IdentityProviderCreateExtended, str]:
        """Find the identity provider with an SLA matching the target project's one.

        For each sla of each user group of each issuer listed in the yaml file, find the
        one matching the SLA of the target project.

        Return the indentity provider data and the token to use to establish the
        connection.
        """
        for issuer in self.issuers:
            for user_group in issuer.user_groups:
                for sla in user_group.slas:
                    if sla.doc_uuid == project.sla:
                        return self.get_identity_provider_with_auth_method(
                            issuer=issuer,
                            user_group=user_group,
                            sla=sla,
                            project=project.id,
                        ), issuer.token
        raise ValueError(
            f"No SLA matches doc_uuid `{project.sla}` in project configuration"
        )

    def get_identity_provider_with_auth_method(
        self, *, issuer: Issuer, user_group: UserGroup, sla: SLA, project: str
    ) -> IdentityProviderCreateExtended:
        """Generate the IdentityProvider instance."""
        for auth_method in self.provider_conf.identity_providers:
            if auth_method.endpoint == issuer.endpoint:
                sla = SLACreateExtended(**sla.dict(), project=project)
                user_group = UserGroupCreateExtended(
                    description=user_group.description, name=user_group.name, sla=sla
                )
                return IdentityProviderCreateExtended(
                    description=issuer.description,
                    group_claim=issuer.group_claim,
                    endpoint=issuer.endpoint,
                    relationship=auth_method,
                    user_groups=[user_group],
                )
<<<<<<< HEAD
                service.quotas += new_service.quotas
                break
        else:
            current_services.append(new_service)


def update_region_object_store_services(
    *,
    current_services: List[ObjectStorageServiceCreateExtended],
    new_services: List[ObjectStorageServiceCreateExtended],
) -> None:
    for new_service in new_services:
        for service in current_services:
            if service.endpoint == new_service.endpoint:
                service.quotas += new_service.quotas
                break
        else:
            current_services.append(new_service)


def update_regions(
    *, new_regions: List[RegionCreateExtended], include_projects: List[str]
) -> List[RegionCreateExtended]:
    d = {}
    for new_region in new_regions:
        if len(new_region.compute_services) > 0:
            filter_projects_on_compute_service(
                service=new_region.compute_services[0],
                include_projects=include_projects,
            )
        current_region: RegionCreateExtended = d.get(new_region.name)
        if not current_region:
            d[new_region.name] = new_region
        else:
            update_region_block_storage_services(
                current_services=current_region.block_storage_services,
                new_services=new_region.block_storage_services,
            )
            update_region_compute_services(
                current_services=current_region.compute_services,
                new_services=new_region.compute_services,
            )
            update_region_identity_services(
                current_services=current_region.identity_services,
                new_services=new_region.identity_services,
            )
            update_region_network_services(
                current_services=current_region.network_services,
                new_services=new_region.network_services,
            )
            update_region_object_store_services(
                current_services=current_region.object_storage_services,
                new_services=new_region.object_storage_services,
            )
    return list(d.values())


def get_idp_project_and_region(
    *,
    provider_conf: Provider,
    region_conf: Region,
    project_conf: Project,
    issuers: List[Issuer],
) -> Optional[
    Tuple[IdentityProviderCreateExtended, ProjectCreate, RegionCreateExtended]
]:
    # Find region props matching current region.
    region_props = next(
        filter(
            lambda x: x.region_name == region_conf.name,
            project_conf.per_region_props,
        ),
        None,
    )
    proj_conf = get_project_conf_params(
        project_conf=project_conf, region_props=region_props
    )

    try:
        identity_provider, token = get_identity_provider_info_for_project(
            issuers=issuers,
            auth_methods=provider_conf.identity_providers,
            project=proj_conf,
=======
        trusted_endpoints = [i.endpoint for i in self.provider_conf.identity_providers]
        raise ValueError(
            f"No identity provider matches endpoint `{issuer.endpoint}` in provider "
            f"trusted identity providers {trusted_endpoints}."
>>>>>>> 577f3d30
        )


class ProviderThread:
    """Provider data shared between the same thread."""

    def __init__(
        self,
        *,
        provider_conf: Provider,
        issuers: List[Issuer],
        kafka_prod: Producer | None = None,
        log_level: str | int | None = None,
    ) -> None:
        self.provider_conf = provider_conf
        self.issuers = issuers
        self.kafka_prod = kafka_prod
        self.log_level = log_level
        self.logger = create_logger(
            f"Provider {self.provider_conf.name}", level=log_level
        )
<<<<<<< HEAD
    if provider_conf.type == ProviderType.K8S.value:
        # Not yet implemented
        resp = None
    if not resp:
        return None

    (
        project,
        block_storage_service,
        compute_service,
        identity_service,
        network_service,
        object_store_services,
    ) = resp

    region = RegionCreateExtended(
        **region_conf.dict(),
        block_storage_services=[block_storage_service] if block_storage_service else [],
        compute_services=[compute_service] if compute_service else [],
        identity_services=[identity_service] if identity_service else [],
        network_services=[network_service] if network_service else [],
        object_storage_services=object_store_services,
    )

    return identity_provider, project, region


def get_provider(
    *, provider_conf: Provider, issuers: List[Issuer]
) -> ProviderCreateExtended:
    """Generate an Openstack virtual provider, reading information from a real openstack
    instance.
    """
    if provider_conf.status != ProviderStatus.ACTIVE.value:
        logger.info(f"Provider={provider_conf.name} not active: {provider_conf.status}")
        return ProviderCreateExtended(
            name=provider_conf.name,
            type=provider_conf.type,
            is_public=provider_conf.is_public,
            support_emails=provider_conf.support_emails,
            status=provider_conf.status,
=======
        self.error = False

    def get_provider(self) -> ProviderCreateExtended:
        """Generate a list of generic providers.

        Read data from real instances.
        Supported providers:
        - Openstack
        """
        if self.provider_conf.status != ProviderStatus.ACTIVE.value:
            self.logger.info("Provider not active: %s", self.provider_conf.status)
            return ProviderCreateExtended(
                name=self.provider_conf.name,
                type=self.provider_conf.type,
                is_public=self.provider_conf.is_public,
                support_emails=self.provider_conf.support_emails,
                status=self.provider_conf.status,
            )

        # For each couple (region-project), create a separated thread and try to connect
        # to the provider
        connections: list[ConnectionThread] = []
        for region_conf in self.provider_conf.regions:
            for project_conf in self.provider_conf.projects:
                connections.append(
                    ConnectionThread(
                        provider_conf=self.provider_conf,
                        region_conf=region_conf,
                        project_conf=project_conf,
                        issuers=self.issuers,
                        log_level=self.log_level,
                    )
                )

        with ThreadPoolExecutor() as executor:
            siblings = executor.map(lambda x: x.get_provider_siblings(), connections)
        siblings: list[ProviderSiblings] = list(
            filter(lambda x: x is not None, siblings)
>>>>>>> 577f3d30
        )
        self.error = any([x.error for x in connections])

        # Merge regions, identity providers and projects retrieved from previous
        # parallel step.
        identity_providers, projects, regions = self.merge_data(siblings)

        # Send data to kafka
        self.send_kafka_messages(regions.values())

        return ProviderCreateExtended(
            name=self.provider_conf.name,
            type=self.provider_conf.type,
            is_public=self.provider_conf.is_public,
            support_emails=self.provider_conf.support_emails,
            status=self.provider_conf.status,
            identity_providers=identity_providers.values(),
            projects=projects.values(),
            regions=regions.values(),
        )

    def update_idp_user_groups(
        self,
        *,
        current_issuer: IdentityProviderCreateExtended,
        new_issuer: IdentityProviderCreateExtended,
    ) -> IdentityProviderCreateExtended:
        """
        Update the identity provider user groups.

        Since for each provider a user group can have just one SLA pointing to exactly
        one project. If the user group is not already in the current identity provider
        user groups add it, otherwise skip.
        """
        names = [i.name for i in current_issuer.user_groups]
        if new_issuer.user_groups[0].name not in names:
            current_issuer.user_groups.append(new_issuer.user_groups[0])
        return current_issuer

    def update_region_services(
        self, *, current_region: RegionCreateExtended, new_region: RegionCreateExtended
    ) -> RegionCreateExtended:
        """Update region services."""
        current_region.block_storage_services = (
            self.update_region_block_storage_services(
                current_services=current_region.block_storage_services,
                new_services=new_region.block_storage_services,
            )
        )
        current_region.compute_services = self.update_region_compute_services(
            current_services=current_region.compute_services,
            new_services=new_region.compute_services,
        )
        current_region.identity_services = self.update_region_identity_services(
            current_services=current_region.identity_services,
            new_services=new_region.identity_services,
        )
        current_region.network_services = self.update_region_network_services(
            current_services=current_region.network_services,
            new_services=new_region.network_services,
        )
        return current_region

    def update_region_block_storage_services(
        self,
        *,
        current_services: List[BlockStorageServiceCreateExtended],
        new_services: List[BlockStorageServiceCreateExtended],
    ) -> List[BlockStorageServiceCreateExtended]:
        """Update Block Storage services.

        If the service does not exist, add it; otherwise, add new quotas.
        """
        for new_service in new_services:
            for service in current_services:
                if service.endpoint == new_service.endpoint:
                    service.quotas += new_service.quotas
                    break
            else:
                current_services.append(new_service)
        return current_services

    def update_region_compute_services(
        self,
        *,
        current_services: List[ComputeServiceCreateExtended],
        new_services: List[ComputeServiceCreateExtended],
    ) -> List[ComputeServiceCreateExtended]:
        """Update Compute services.

        If the service does not exist, add it; otherwise, add new quotas, flavors and
        images.
        """
        for new_service in new_services:
            for service in current_services:
                if service.endpoint == new_service.endpoint:
                    curr_uuids = [i.uuid for i in service.flavors]
                    service.flavors += list(
                        filter(
                            lambda x, uuids=curr_uuids: x.uuid not in uuids,
                            new_service.flavors,
                        )
                    )
                    curr_uuids = [i.uuid for i in service.images]
                    service.images += list(
                        filter(
                            lambda x, uuids=curr_uuids: x.uuid not in uuids,
                            new_service.images,
                        )
                    )
                    service.quotas += new_service.quotas
                    break
            else:
                current_services.append(new_service)
        return current_services

    def update_region_identity_services(
        self,
        *,
        current_services: List[IdentityServiceCreate],
        new_services: List[IdentityServiceCreate],
    ) -> List[IdentityServiceCreate]:
        """Update Identity services.

        If the service does not exist, add it.
        """
        for new_service in new_services:
            for service in current_services:
                if service.endpoint == new_service.endpoint:
                    break
            else:
                current_services.append(new_service)
        return current_services

    def update_region_network_services(
        self,
        *,
        current_services: List[NetworkServiceCreateExtended],
        new_services: List[NetworkServiceCreateExtended],
    ) -> List[NetworkServiceCreateExtended]:
        """Update Network services.

        If the service does not exist, add it; otherwise, add new quotas and networks.
        """
        for new_service in new_services:
            for service in current_services:
                if service.endpoint == new_service.endpoint:
                    curr_uuids = [i.uuid for i in service.networks]
                    service.networks += list(
                        filter(
                            lambda x, uuids=curr_uuids: x.uuid not in uuids,
                            new_service.networks,
                        )
                    )
                    service.quotas += new_service.quotas
                    break
            else:
                current_services.append(new_service)
        return current_services

    def filter_projects_on_compute_service(
        self, *, service: ComputeServiceCreateExtended, include_projects: List[str]
    ) -> tuple[List[FlavorCreateExtended], List[ImageCreateExtended]]:
        """Remove from compute resources projects not imported in the Fed-Reg.

        Apply the filtering only on private flavors and images.

        Since resources not matching at least the project used to discover them have
        already been discarded, on a specific resource, after the filtering projects,
        there can't be an empty projects list.
        """
        for flavor in filter(lambda x: not x.is_public, service.flavors):
            flavor.projects = list(
                filter(lambda x: x in include_projects, flavor.projects)
            )
        for image in filter(lambda x: not x.is_public, service.images):
            image.projects = list(
                filter(lambda x: x in include_projects, image.projects)
            )
        return service.flavors, service.images

    def merge_data(
        self, siblings: list[ProviderSiblings]
    ) -> tuple[list[IdentityProviderCreateExtended], list[ProjectCreate], list[Region]]:
        """Merge regions, identity providers and projects."""
        identity_providers: dict[str, IdentityProviderCreateExtended] = {}
        projects: dict[str, ProjectCreate] = {}
        regions: dict[str, RegionCreateExtended] = {}

        for sibling in siblings:
            projects[sibling.project.uuid] = sibling.project
            if identity_providers.get(sibling.identity_provider.endpoint) is None:
                identity_providers[
                    sibling.identity_provider.endpoint
                ] = sibling.identity_provider
            else:
                identity_providers[
                    sibling.identity_provider.endpoint
                ] = self.update_idp_user_groups(
                    current_issuer=identity_providers[
                        sibling.identity_provider.endpoint
                    ],
                    new_issuer=sibling.identity_provider,
                )
            if regions.get(sibling.region.name) is None:
                regions[sibling.region.name] = sibling.region
            else:
                regions[sibling.region.name] = self.update_region_services(
                    current_region=regions[sibling.region.name],
                    new_region=sibling.region,
                )

        # Filter non-federated projects from shared resources
        for region in regions.values():
            for service in region.compute_services:
                flavors, images = self.filter_projects_on_compute_service(
                    service=service, include_projects=projects.keys()
                )
                service.flavors = flavors
                service.images = images

        return identity_providers, projects, regions

    def send_kafka_messages(self, regions: list[RegionCreateExtended]):
        """Organize quotas data and send them to kafka."""
        if self.kafka_prod is not None:
            for region in regions:
                for service in [
                    *region.block_storage_services,
                    *region.compute_services,
                    *region.network_services,
                ]:
                    data_list = {}
                    for quota in service.quotas:
                        data_list[quota.project] = data_list.get(quota.project, {})
                        for k, v in quota.dict(
                            exclude={
                                "description",
                                "per_user",
                                "project",
                                "type",
                                "usage",
                            }
                        ).items():
                            data_list[quota.project][
                                f"usage_{k}" if quota.usage else f"limit_{k}"
                            ] = v
                    for project, data in data_list.items():
                        data = {
                            **data,
                            "provider": self.provider_conf.name,
                            "project": project,
                            "service": service.endpoint,
                            "type": service.type,
                        }
                        self.kafka_prod.send(data)<|MERGE_RESOLUTION|>--- conflicted
+++ resolved
@@ -95,6 +95,7 @@
             compute_services=[data.compute_service] if data.compute_service else [],
             identity_services=[data.identity_service] if data.identity_service else [],
             network_services=[data.network_service] if data.network_service else [],
+            object_store_services=data.object_store_services,
         )
 
         return ProviderSiblings(
@@ -165,96 +166,10 @@
                     relationship=auth_method,
                     user_groups=[user_group],
                 )
-<<<<<<< HEAD
-                service.quotas += new_service.quotas
-                break
-        else:
-            current_services.append(new_service)
-
-
-def update_region_object_store_services(
-    *,
-    current_services: List[ObjectStorageServiceCreateExtended],
-    new_services: List[ObjectStorageServiceCreateExtended],
-) -> None:
-    for new_service in new_services:
-        for service in current_services:
-            if service.endpoint == new_service.endpoint:
-                service.quotas += new_service.quotas
-                break
-        else:
-            current_services.append(new_service)
-
-
-def update_regions(
-    *, new_regions: List[RegionCreateExtended], include_projects: List[str]
-) -> List[RegionCreateExtended]:
-    d = {}
-    for new_region in new_regions:
-        if len(new_region.compute_services) > 0:
-            filter_projects_on_compute_service(
-                service=new_region.compute_services[0],
-                include_projects=include_projects,
-            )
-        current_region: RegionCreateExtended = d.get(new_region.name)
-        if not current_region:
-            d[new_region.name] = new_region
-        else:
-            update_region_block_storage_services(
-                current_services=current_region.block_storage_services,
-                new_services=new_region.block_storage_services,
-            )
-            update_region_compute_services(
-                current_services=current_region.compute_services,
-                new_services=new_region.compute_services,
-            )
-            update_region_identity_services(
-                current_services=current_region.identity_services,
-                new_services=new_region.identity_services,
-            )
-            update_region_network_services(
-                current_services=current_region.network_services,
-                new_services=new_region.network_services,
-            )
-            update_region_object_store_services(
-                current_services=current_region.object_storage_services,
-                new_services=new_region.object_storage_services,
-            )
-    return list(d.values())
-
-
-def get_idp_project_and_region(
-    *,
-    provider_conf: Provider,
-    region_conf: Region,
-    project_conf: Project,
-    issuers: List[Issuer],
-) -> Optional[
-    Tuple[IdentityProviderCreateExtended, ProjectCreate, RegionCreateExtended]
-]:
-    # Find region props matching current region.
-    region_props = next(
-        filter(
-            lambda x: x.region_name == region_conf.name,
-            project_conf.per_region_props,
-        ),
-        None,
-    )
-    proj_conf = get_project_conf_params(
-        project_conf=project_conf, region_props=region_props
-    )
-
-    try:
-        identity_provider, token = get_identity_provider_info_for_project(
-            issuers=issuers,
-            auth_methods=provider_conf.identity_providers,
-            project=proj_conf,
-=======
         trusted_endpoints = [i.endpoint for i in self.provider_conf.identity_providers]
         raise ValueError(
             f"No identity provider matches endpoint `{issuer.endpoint}` in provider "
             f"trusted identity providers {trusted_endpoints}."
->>>>>>> 577f3d30
         )
 
 
@@ -276,49 +191,6 @@
         self.logger = create_logger(
             f"Provider {self.provider_conf.name}", level=log_level
         )
-<<<<<<< HEAD
-    if provider_conf.type == ProviderType.K8S.value:
-        # Not yet implemented
-        resp = None
-    if not resp:
-        return None
-
-    (
-        project,
-        block_storage_service,
-        compute_service,
-        identity_service,
-        network_service,
-        object_store_services,
-    ) = resp
-
-    region = RegionCreateExtended(
-        **region_conf.dict(),
-        block_storage_services=[block_storage_service] if block_storage_service else [],
-        compute_services=[compute_service] if compute_service else [],
-        identity_services=[identity_service] if identity_service else [],
-        network_services=[network_service] if network_service else [],
-        object_storage_services=object_store_services,
-    )
-
-    return identity_provider, project, region
-
-
-def get_provider(
-    *, provider_conf: Provider, issuers: List[Issuer]
-) -> ProviderCreateExtended:
-    """Generate an Openstack virtual provider, reading information from a real openstack
-    instance.
-    """
-    if provider_conf.status != ProviderStatus.ACTIVE.value:
-        logger.info(f"Provider={provider_conf.name} not active: {provider_conf.status}")
-        return ProviderCreateExtended(
-            name=provider_conf.name,
-            type=provider_conf.type,
-            is_public=provider_conf.is_public,
-            support_emails=provider_conf.support_emails,
-            status=provider_conf.status,
-=======
         self.error = False
 
     def get_provider(self) -> ProviderCreateExtended:
@@ -357,7 +229,6 @@
             siblings = executor.map(lambda x: x.get_provider_siblings(), connections)
         siblings: list[ProviderSiblings] = list(
             filter(lambda x: x is not None, siblings)
->>>>>>> 577f3d30
         )
         self.error = any([x.error for x in connections])
 
@@ -418,6 +289,10 @@
         current_region.network_services = self.update_region_network_services(
             current_services=current_region.network_services,
             new_services=new_region.network_services,
+        )
+        current_region.object_storage_services = self.update_region_object_store_services(
+            current_services=current_region.object_storage_services,
+            new_services=new_region.object_storage_services,
         )
         return current_region
 
@@ -512,6 +387,25 @@
                             new_service.networks,
                         )
                     )
+                    service.quotas += new_service.quotas
+                    break
+            else:
+                current_services.append(new_service)
+        return current_services
+
+    def update_region_object_store_services(
+        self,
+        *,
+        current_services: List[ObjectStorageServiceCreateExtended],
+        new_services: List[ObjectStorageServiceCreateExtended],
+    ) -> List[ObjectStorageServiceCreateExtended]:
+        """Update Object store services.
+
+        If the service does not exist, add it; otherwise, add new quotas and networks.
+        """
+        for new_service in new_services:
+            for service in current_services:
+                if service.endpoint == new_service.endpoint:
                     service.quotas += new_service.quotas
                     break
             else:
