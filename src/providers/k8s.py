--- conflicted
+++ resolved
@@ -5,51 +5,20 @@
 from typing import Any
 
 import urllib3
-<<<<<<< HEAD
 from fed_mgr.v1.providers.schemas import ProviderType
-=======
-from fedreg.project.schemas import ProjectCreate
-from fedreg.provider.schemas_extended import (
-    BlockStorageQuotaCreateExtended,
-    BlockStorageServiceCreateExtended,
-    ComputeQuotaCreateExtended,
-    ComputeServiceCreateExtended,
-    StorageClassCreateExtended,
-    StorageClassQuotaCreateExtended,
-)
-from fedreg.service.enum import (
-    BlockStorageServiceName,
-    ComputeServiceName,
-    IdentityServiceName,
-)
-from fedreg.service.schemas import IdentityServiceCreate
-from kubernetes.client import ApiClient, Configuration, CoreV1Api, StorageV1Api
->>>>>>> 07167ff8
 from kubernetes.client.exceptions import ApiException
 from pydantic import AnyHttpUrl
 
-<<<<<<< HEAD
 from kubernetes import client
 from src.models.projects import Project
 from src.models.quotas import BlockStorageQuota, ComputeQuota
 from src.models.storageclass import StorageClass
 from src.providers.core import ProviderClient
-=======
-from src.models.identity_provider import Issuer, retrieve_token
-from src.models.provider import Kubernetes
-
-REQUEST_TIMEOUT = 2
-
-
-class KubernetesProviderError(Exception):
-    """Raised when data retrieval from an kubernetes provider fails."""
->>>>>>> 07167ff8
 
 
 class KubernetesClient(ProviderClient):
     """Class to organize data retrieved from and Kubernetes instance."""
 
-<<<<<<< HEAD
     def __init__(
         self,
         *,
@@ -81,47 +50,6 @@
         )
         self.ca_path = ca_path
         self.idp_audience = idp_audience
-=======
-    def __init__(self, *, provider_conf: Kubernetes, issuer: Issuer, logger: Logger):
-        self.error = False
-        self.logger = logger
-        try:
-            assert len(provider_conf.regions) == 1, (
-                f"Invalid number or regions: {len(provider_conf.regions)}"
-            )
-            assert len(provider_conf.projects) == 1, (
-                f"Invalid number or projects: {len(provider_conf.projects)}"
-            )
-            msg = "Invalid number or trusted identity providers: "
-            msg += f"{len(provider_conf.identity_providers)}"
-            assert len(provider_conf.identity_providers) == 1, msg
-
-            self.provider_conf = provider_conf
-            self.project_conf = provider_conf.projects[0]
-            self.auth_method = provider_conf.identity_providers[0]
-            self.region_name = provider_conf.regions[0].name
-            self.issuer = issuer
-
-            self.project = None
-            self.block_storage_services = []
-            self.compute_services = []
-            self.identity_services = []
-            self.network_services = []
-            self.object_store_services = []
-
-            self.ssl_ca_cert_path = provider_conf.ca_path
-
-            # Connection is only defined, not yet opened
-            self.client = self.create_connection(
-                token=retrieve_token(
-                    self.issuer.endpoint, audience=self.auth_method.audience
-                ),
-                ssl_ca_cert_path=self.ssl_ca_cert_path,
-            )
-
-            self.corev1 = CoreV1Api(self.client)
-            self.storagev1 = StorageV1Api(self.client)
->>>>>>> 07167ff8
 
         # Connection is only defined, not yet opened
         self.client = self.create_connection()
@@ -132,7 +60,6 @@
         self.quotas = []
         self.storage_classes = []
 
-<<<<<<< HEAD
     def create_connection(self) -> client.ApiClient:
         """Create a connection with the k8s cluster's V1 API."""
         msg = f"Creating connection using idp={self.idp_name}"
@@ -144,17 +71,6 @@
         )
         conf.ssl_ca_cert = self.ca_path
         return client.ApiClient(conf)
-=======
-    def create_connection(self, *, token: str, ssl_ca_cert_path: str) -> ApiClient:
-        """Create a connection with the k8s cluster's V1 API."""
-        conf = Configuration(
-            host=self.provider_conf.auth_url,
-            api_key={"authorization": token},
-            api_key_prefix={"authorization": "Bearer"},
-        )
-        conf.ssl_ca_cert = ssl_ca_cert_path
-        return ApiClient(conf)
->>>>>>> 07167ff8
 
     def retrieve_info(self):
         """Connect to the provider e retrieve information.
@@ -181,30 +97,7 @@
             self.logger.error("%s", e._message)
             self.logger.error("Connection aborted. Skipping project")
 
-<<<<<<< HEAD
         return success
-=======
-    def get_storage_classes(self) -> list[StorageClassCreateExtended]:
-        storage_class_list = []
-        try:
-            storage_classes = self.storagev1.list_storage_class(
-                _request_timeout=REQUEST_TIMEOUT
-            )
-            storage_classes = storage_classes.items
-        except ValueError:
-            self.logger.warning("No storage classes detected.")
-            storage_classes = []
-        for storage_class in storage_classes:
-            data = {
-                "name": storage_class.metadata.name,
-                "is_default": storage_class.metadata.annotations.get(
-                    "storageclass.kubernetes.io/is-default-class", False
-                ),
-                "provisioner": storage_class.provisioner,
-            }
-            storage_class_list.append(StorageClassCreateExtended(**data))
-        return storage_class_list
->>>>>>> 07167ff8
 
     def split_quotas(
         self, key: str, value: str, data: dict[str, Any]
@@ -281,10 +174,15 @@
         """Retrieve available storage classes."""
         self.logger.info("Retrieve current namespace accessible storage classes")
         storage_class_list = []
-        storage_classes = self.storagev1.list_storage_class(
-            _request_timeout=self.timeout
-        )
-        for storage_class in storage_classes.items:
+        try:
+            storage_classes = self.storagev1.list_storage_class(
+                _request_timeout=self.timeout
+            )
+            storage_classes = storage_classes.items
+        except ValueError:
+            self.logger.warning("No storage classes detected.")
+            storage_classes = []
+        for storage_class in storage_classes:
             data = {
                 "name": storage_class.metadata.name,
                 "is_default": storage_class.metadata.annotations.get(
