[tool.poetry]
name = "federation-registry-feeder"
version = "0.1.0"
description = "Python script to populate the Federation-Registry app"
authors = ["Giovanni Savarese <giovanni.savarese@ba.infn.it>"]
packages = [{ include = "src" }]

[tool.poetry.dependencies]
<<<<<<< HEAD
python = ">=3.12,<4.0.0"
python-openstackclient = "^6.2.0"
python-glanceclient = "^4.4.0"
kafka-python = "^2.2"
fed-mgr = {git = "https://github.com/infn-datacloud/federation-manager.git", rev = "devel", extras = ["main"]}
=======
python = ">=3.11,<4.0.0"
python-openstackclient = "^6.2.0"
python-glanceclient = "^4.4.0"
kafka-python = "^2.2.14"
fedreg = {git = "https://github.com/infn-datacloud/federation-registry-lib.git", tag = "v1.3.1"}
>>>>>>> 07167ff8
liboidcagent = "^0.6"
kubernetes = "^32.0.1"
python-dotenv = "^1.1.1"
starlette = "^0.49.1"

[tool.poetry.group.dev.dependencies]
pre-commit = "^4.3"
pytest = "^8.4"
pytest-cases = "^3.8.2"
pytest-cov = {extras = ["toml"], version = "^7.0"}
pytest-mock = "^3.12.0"
ruff = "^0.14"

[build-system]
requires = ["poetry-core>=1.0.0"]
build-backend = "poetry.core.masonry.api"

[tool.ruff.lint]
# Add rules on PyFlakes(F), pycodestyle (E,W), isort (I), 
# mccabe (C90) pep8-naming (N), pydocstyle (D), pyupgrade (UP), 
# ruff specific rules (RUF),
# flake8-bugbear (B), flake8-logging-format (G), flake8-quotes (Q)
extend-select = ["B", "C90", "E", "D", "F", "G", "I", "N", "Q", "RUF", "UP", "W"]

[tool.ruff.lint.per-file-ignores]
"provider.py" = ["N805"]
"openstack.py" = ["C901"]

[tool.ruff.lint.pydocstyle]
convention = "google"

[tool.coverage.run]
relative_files = true
source = ["src/"]
branch = true
omit = ["tests/**"]

[tool.coverage.report]
exclude_lines = ["if __name__ == .__main__.:"]<|MERGE_RESOLUTION|>--- conflicted
+++ resolved
@@ -6,19 +6,11 @@
 packages = [{ include = "src" }]
 
 [tool.poetry.dependencies]
-<<<<<<< HEAD
 python = ">=3.12,<4.0.0"
 python-openstackclient = "^6.2.0"
 python-glanceclient = "^4.4.0"
 kafka-python = "^2.2"
-fed-mgr = {git = "https://github.com/infn-datacloud/federation-manager.git", rev = "devel", extras = ["main"]}
-=======
-python = ">=3.11,<4.0.0"
-python-openstackclient = "^6.2.0"
-python-glanceclient = "^4.4.0"
-kafka-python = "^2.2.14"
-fedreg = {git = "https://github.com/infn-datacloud/federation-registry-lib.git", tag = "v1.3.1"}
->>>>>>> 07167ff8
+fed-mgr = {git = "https://github.com/infn-datacloud/federation-manager.git", extras = ["main"]}
 liboidcagent = "^0.6"
 kubernetes = "^32.0.1"
 python-dotenv = "^1.1.1"
